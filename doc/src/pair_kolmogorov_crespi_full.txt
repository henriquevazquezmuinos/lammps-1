--- conflicted
+++ resolved
@@ -53,7 +53,6 @@
 facilitate scaling of energies. {rcut} is designed to build the neighbor
 list for calculating the normals for each atom pair.
 
-<<<<<<< HEAD
 NOTE: Two new sets of parameters of KC potential for hydrocarbons, CH.KC (without the taper function)
 and CH_taper.KC (with the taper function) are presented in "(Ouyang)"_#Ouyang1.
 The energy for the KC potential with the taper function goes continuously to zero at the cutoff. 
@@ -63,16 +62,6 @@
 This feature is essential for simulations in high pressure regime
 (i.e., the interlayer distance is smaller than the equilibrium distance).
 The benchmark tests and comparison of these parameters can be found in "(Ouyang)"_#Ouyang1.
-=======
-NOTE: A new set of parameters of KC potential for hydrocarbons (CH.KC)
-is presented in "(Ouyang)"_#Ouyang2. The parameters in CH.KC provides
-a good description in both short- and long-range interaction regime,
-while the original parameters (CC.KC) published in "(Kolmogorov)"_#Kolmogorov1
-are only suitable for long-range interaction regime. 
-This feature is essential for simulations in high-pressure regime
-(i.e., the interlayer distance smaller than the equilibrium distance).
-The benchmark tests and comparison of these parameters can be found in "(Ouyang)"_#Ouyang2.
->>>>>>> 6ae4bdea
 
 This potential must be used in combination with hybrid/overlay.
 Other interactions can be set to zero using pair_style {none}.
@@ -119,10 +108,5 @@
 :link(Kolmogorov1)
 [(Kolmogorov)] A. N. Kolmogorov, V. H. Crespi, Phys. Rev. B 71, 235415 (2005)
 
-<<<<<<< HEAD
 :link(Ouyang1)
-[(Ouyang)] W. Ouyang, D. Mandelli, M. Urbakh and O. Hod, Nano Lett. 18, 6009-6016 (2018).
-=======
-:link(Ouyang2)
-[(Ouyang)] W. Ouyang, D. Mandelli,  M. Urbakh, O. Hod, arXiv:1806.09555 (2018).
->>>>>>> 6ae4bdea
+[(Ouyang)] W. Ouyang, D. Mandelli, M. Urbakh and O. Hod, Nano Lett. 18, 6009-6016 (2018).